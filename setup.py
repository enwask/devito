--- conflicted
+++ resolved
@@ -8,7 +8,7 @@
 
 with open('requirements-optional.txt') as f:
     optionals = f.read().splitlines()
-    
+
 reqs = []
 links = []
 for ir in required:
@@ -18,11 +18,6 @@
     else:
         reqs += [ir]
 
-<<<<<<< HEAD
-if os.environ.get('INSTALL_MPI') == '1':
-    reqs += ['mpi4py']
-=======
-
 opt_reqs = []
 opt_links = []
 for ir in optionals:
@@ -31,8 +26,6 @@
         opt_reqs += [ir.split('/')[-1]]
     else:
         opt_reqs += [ir]
-
->>>>>>> 59c70aba
 
 setup(name='devito',
       version=versioneer.get_version(),
@@ -45,12 +38,12 @@
       equations defined in SymPy to create and execute highly
       optimised Finite Difference kernels on multiple computer
       platforms.""",
-      url='http://www.opesci.org/devito',
+      url='http://www.devitoproject.org',
       author="Imperial College London",
       author_email='opesci@imperial.ac.uk',
       license='MIT',
       packages=find_packages(exclude=['docs', 'tests', 'examples']),
       install_requires=reqs,
-      extras_require={'extras':  optionals}
+      extras_require={'extras':  opt_reqs},
       dependency_links=links,
       test_suite='tests')